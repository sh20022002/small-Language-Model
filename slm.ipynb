--- conflicted
+++ resolved
@@ -3,8 +3,8 @@
     {
       "cell_type": "markdown",
       "metadata": {
-        "id": "view-in-github",
-        "colab_type": "text"
+        "colab_type": "text",
+        "id": "view-in-github"
       },
       "source": [
         "<a href=\"https://colab.research.google.com/github/sh20022002/small-Language-Model/blob/main/slm.ipynb\" target=\"_parent\"><img src=\"https://colab.research.google.com/assets/colab-badge.svg\" alt=\"Open In Colab\"/></a>"
@@ -19,20 +19,16 @@
           "height": 73
         },
         "id": "XXcre7am-1qF",
-        "outputId": "3258f5f9-ce22-4c47-d82e-4dab6870701a"
+        "outputId": "7fe63c8a-9e9b-4c89-9f69-8e87c632f8a7"
       },
       "outputs": [
         {
-          "output_type": "display_data",
           "data": {
-            "text/plain": [
-              "<IPython.core.display.HTML object>"
-            ],
             "text/html": [
               "\n",
-              "     <input type=\"file\" id=\"files-5eff8925-8397-4a5f-97ae-3d017dbbba45\" name=\"files[]\" multiple disabled\n",
+              "     <input type=\"file\" id=\"files-14560ff0-5813-4187-9471-45c284697a99\" name=\"files[]\" multiple disabled\n",
               "        style=\"border:none\" />\n",
-              "     <output id=\"result-5eff8925-8397-4a5f-97ae-3d017dbbba45\">\n",
+              "     <output id=\"result-14560ff0-5813-4187-9471-45c284697a99\">\n",
               "      Upload widget is only available when the cell has been executed in the\n",
               "      current browser session. Please rerun this cell to enable.\n",
               "      </output>\n",
@@ -212,13 +208,17 @@
               "};\n",
               "})(self);\n",
               "</script> "
+            ],
+            "text/plain": [
+              "<IPython.core.display.HTML object>"
             ]
           },
-          "metadata": {}
+          "metadata": {},
+          "output_type": "display_data"
         },
         {
+          "name": "stdout",
           "output_type": "stream",
-          "name": "stdout",
           "text": [
             "Saving tokenizer.zip to tokenizer.zip\n"
           ]
@@ -230,8 +230,13 @@
       ]
     },
     {
-      "cell_type": "code",
-      "execution_count": 2,
+      "cell_type": "markdown",
+      "metadata": {},
+      "source": []
+    },
+    {
+      "cell_type": "code",
+      "execution_count": 22,
       "metadata": {
         "id": "5Jwk6myk_LdW"
       },
@@ -249,18 +254,18 @@
     },
     {
       "cell_type": "code",
-      "execution_count": 3,
+      "execution_count": 23,
       "metadata": {
         "colab": {
           "base_uri": "https://localhost:8080/"
         },
         "id": "7PVnUPYb_izK",
-        "outputId": "62897c2b-346d-4ff1-e7fe-0c7f3265762f"
+        "outputId": "d3e7ad5c-603c-43a7-c1f2-5edd20cec469"
       },
       "outputs": [
         {
+          "name": "stdout",
           "output_type": "stream",
-          "name": "stdout",
           "text": [
             "Requirement already satisfied: datasets in /usr/local/lib/python3.12/dist-packages (4.0.0)\n",
             "Requirement already satisfied: filelock in /usr/local/lib/python3.12/dist-packages (from datasets) (3.19.1)\n",
@@ -303,106 +308,11 @@
     },
     {
       "cell_type": "code",
-      "execution_count": 4,
-      "metadata": {
-        "id": "4XQ6zz2M_rqQ",
-        "colab": {
-          "base_uri": "https://localhost:8080/",
-          "height": 237,
-          "referenced_widgets": [
-            "00a259e06f5d4e2f831aab1c8a724727",
-            "7f0769ade596404885b72c0e51748e9b",
-            "52c70c10808540479d2e47ebb752f110",
-            "7c22b4084648462e95ed7ea80b02b199",
-            "0d0606a2a191481f8805dc2a0fa98fd9",
-            "a5eca03e82a34d34a0aa43e3959ac69c",
-            "b0ab97da68eb4cd39f682ecd57388670",
-            "e1a762015ae1402fa18f88e8b07987d6",
-            "bd30415c05b94c7ebed4eb572e1b1f1e",
-            "84065c6f2b374cecb4388115d6cf8c6c",
-            "c6b30beb86894fd9a85b4ac9b7e1f501",
-            "baa458dedcef4f4aa80f9345c6f0ce09",
-            "f1d7c9f1f2ce4e90bb6164cb56a635bc",
-            "14886c92a55640b89316ca989bf7817c",
-            "284e8b95f26041c4a939a84c8b5a1e5e",
-            "dc566a544ff44905851960c89b981976",
-            "8ae65c1497354cd681868d9b75451cc5",
-            "f423de4b526d4cd2862ea41b588285ba",
-            "be871fb3121b4c2992003b3c28aa35cc",
-            "7182d629e92a4220b6fd259331c0fd8b",
-            "30a713b4719a4df09f8565c3a3f2c545",
-            "64369a33b7174537b6c2e88c370a5c0c",
-            "228df693b93d4a04b9be3b17e7b8166e",
-            "faa42a2b1b9b47acb4df9883189df76b",
-            "f5f8ff08bbd648fe9100863c9ac9cd8c",
-            "3944943e30084500b3fadba2dd6a34ec",
-            "6b3ee7587d1b4bcc92389a658fedfc35",
-            "ba0c59fc6a15428298562bd209fd0171",
-            "33e0b7dbd3fb400d99c7cf933f387827",
-            "8a74db6c9719439aa6d9df5b5f647283",
-            "758b1eaaa7d7485f9c64848c32a68833",
-            "e7a2e73fdbb641d4b9db4eb5654272ff",
-            "ad94c12b683f46859a3954059d4037f3"
-          ]
-        },
-        "outputId": "d9c5a7a9-fa39-4339-d58a-c2b6620cb0ce"
-      },
-      "outputs": [
-        {
-          "output_type": "stream",
-          "name": "stderr",
-          "text": [
-            "/usr/local/lib/python3.12/dist-packages/huggingface_hub/utils/_auth.py:94: UserWarning: \n",
-            "The secret `HF_TOKEN` does not exist in your Colab secrets.\n",
-            "To authenticate with the Hugging Face Hub, create a token in your settings tab (https://huggingface.co/settings/tokens), set it as secret in your Google Colab and restart your session.\n",
-            "You will be able to reuse this secret in all of your notebooks.\n",
-            "Please note that authentication is recommended but still optional to access public models or datasets.\n",
-            "  warnings.warn(\n"
-          ]
-        },
-        {
-          "output_type": "display_data",
-          "data": {
-            "text/plain": [
-              "README.md: 0.00B [00:00, ?B/s]"
-            ],
-            "application/vnd.jupyter.widget-view+json": {
-              "version_major": 2,
-              "version_minor": 0,
-              "model_id": "00a259e06f5d4e2f831aab1c8a724727"
-            }
-          },
-          "metadata": {}
-        },
-        {
-          "output_type": "display_data",
-          "data": {
-            "text/plain": [
-              "data/train-00000-of-00001-a09b74b3ef9c3b(…):   0%|          | 0.00/24.2M [00:00<?, ?B/s]"
-            ],
-            "application/vnd.jupyter.widget-view+json": {
-              "version_major": 2,
-              "version_minor": 0,
-              "model_id": "baa458dedcef4f4aa80f9345c6f0ce09"
-            }
-          },
-          "metadata": {}
-        },
-        {
-          "output_type": "display_data",
-          "data": {
-            "text/plain": [
-              "Generating train split:   0%|          | 0/52002 [00:00<?, ? examples/s]"
-            ],
-            "application/vnd.jupyter.widget-view+json": {
-              "version_major": 2,
-              "version_minor": 0,
-              "model_id": "228df693b93d4a04b9be3b17e7b8166e"
-            }
-          },
-          "metadata": {}
-        }
-      ],
+      "execution_count": 25,
+      "metadata": {
+        "id": "4XQ6zz2M_rqQ"
+      },
+      "outputs": [],
       "source": [
         "from datasets import load_dataset\n",
         "dataset = load_dataset(\"tatsu-lab/alpaca\")\n"
@@ -410,17 +320,16 @@
     },
     {
       "cell_type": "code",
-      "execution_count": 5,
+      "execution_count": 28,
       "metadata": {
         "colab": {
           "base_uri": "https://localhost:8080/"
         },
         "id": "x4P0-LBiCAKz",
-        "outputId": "15717f9a-faf2-4c19-ae9a-03790a3d938a"
+        "outputId": "8703c5c4-0c8c-4532-9129-e19479c0c77c"
       },
       "outputs": [
         {
-          "output_type": "execute_result",
           "data": {
             "text/plain": [
               "Dataset({\n",
@@ -429,8 +338,9 @@
               "})"
             ]
           },
+          "execution_count": 28,
           "metadata": {},
-          "execution_count": 5
+          "output_type": "execute_result"
         }
       ],
       "source": [
@@ -439,7 +349,7 @@
     },
     {
       "cell_type": "code",
-      "execution_count": 6,
+      "execution_count": 29,
       "metadata": {
         "id": "QZcWqogcCFdD"
       },
@@ -452,7 +362,7 @@
     },
     {
       "cell_type": "code",
-      "execution_count": 7,
+      "execution_count": 30,
       "metadata": {
         "id": "fi-rkooXDUEF"
       },
@@ -463,18 +373,18 @@
     },
     {
       "cell_type": "code",
-      "execution_count": 8,
+      "execution_count": 31,
       "metadata": {
         "colab": {
           "base_uri": "https://localhost:8080/"
         },
         "id": "hN1o4ur9ZdkD",
-        "outputId": "d63b776f-f884-45b8-ea16-ac05e3a40e8c"
+        "outputId": "fb0e2d6d-e75c-4194-cad1-8fc0aa33f34b"
       },
       "outputs": [
         {
+          "name": "stdout",
           "output_type": "stream",
-          "name": "stdout",
           "text": [
             "create_t_f.py\t       __pycache__  slm.ipynb\t\t    train.py\n",
             "hybrid_tokeniztion.py  README.md    tokenizer_state.pkl.gz  transformer.py\n",
@@ -497,7 +407,7 @@
     },
     {
       "cell_type": "code",
-      "execution_count": 9,
+      "execution_count": 32,
       "metadata": {
         "id": "kiaSCS4gGc4L"
       },
@@ -508,7 +418,7 @@
     },
     {
       "cell_type": "code",
-      "execution_count": 10,
+      "execution_count": 33,
       "metadata": {
         "id": "ZoMdwJUccdt_"
       },
@@ -519,17 +429,16 @@
     },
     {
       "cell_type": "code",
-      "execution_count": 11,
+      "execution_count": 51,
       "metadata": {
         "colab": {
           "base_uri": "https://localhost:8080/"
         },
         "id": "RaZ0rUG5rrlN",
-        "outputId": "13a4439e-0916-4d52-a9cf-408e4301af9e"
+        "outputId": "50e73192-9529-4dc3-bf3c-854fe8fa8bab"
       },
       "outputs": [
         {
-          "output_type": "execute_result",
           "data": {
             "text/plain": [
               "{'instruction': 'Describe the character of Romeo from Romeo and Juliet.',\n",
@@ -538,8 +447,9 @@
               " 'text': 'Below is an instruction that describes a task. Write a response that appropriately completes the request.\\n\\n### Instruction:\\nDescribe the character of Romeo from Romeo and Juliet.\\n\\n### Response:\\nRomeo is a tragic hero with a passionate heart. He is brave and impulsive, often making decisions without fully thinking them through. He is deeply romantic and has a heartbreaking loyalty to his family and his beloved, Juliet.'}"
             ]
           },
+          "execution_count": 51,
           "metadata": {},
-          "execution_count": 11
+          "output_type": "execute_result"
         }
       ],
       "source": [
@@ -548,7 +458,7 @@
     },
     {
       "cell_type": "code",
-      "execution_count": 12,
+      "execution_count": 52,
       "metadata": {
         "id": "WaYmMdONbauq"
       },
@@ -607,7 +517,7 @@
     },
     {
       "cell_type": "code",
-      "execution_count": 13,
+      "execution_count": 53,
       "metadata": {
         "id": "f740bab7"
       },
@@ -631,26 +541,41 @@
     },
     {
       "cell_type": "code",
-      "execution_count": 14,
+      "execution_count": null,
       "metadata": {
         "colab": {
           "base_uri": "https://localhost:8080/",
-          "height": 332
+          "height": 408
         },
         "id": "L3hgu2M2DzNH",
-        "outputId": "440cbeb1-aada-4f2c-f046-3efcbacce66d"
+        "outputId": "4703f1da-6cce-4f77-cf41-b55005228007"
       },
       "outputs": [
         {
+          "ename": "ValueError",
+          "evalue": "too many values to unpack (expected 3)",
           "output_type": "error",
-          "ename": "AssertionError",
-          "evalue": "Label 10568 >= logits classes 10567",
           "traceback": [
             "\u001b[0;31m---------------------------------------------------------------------------\u001b[0m",
-            "\u001b[0;31mAssertionError\u001b[0m                            Traceback (most recent call last)",
-            "\u001b[0;32m/tmp/ipython-input-1425538335.py\u001b[0m in \u001b[0;36m<cell line: 0>\u001b[0;34m()\u001b[0m\n\u001b[1;32m     18\u001b[0m \u001b[0;31m# model.to(device)\u001b[0m\u001b[0;34m\u001b[0m\u001b[0;34m\u001b[0m\u001b[0m\n\u001b[1;32m     19\u001b[0m \u001b[0;34m\u001b[0m\u001b[0m\n\u001b[0;32m---> 20\u001b[0;31m train_model(\n\u001b[0m\u001b[1;32m     21\u001b[0m     \u001b[0mmodel\u001b[0m\u001b[0;34m=\u001b[0m\u001b[0mmodel\u001b[0m\u001b[0;34m,\u001b[0m\u001b[0;34m\u001b[0m\u001b[0;34m\u001b[0m\u001b[0m\n\u001b[1;32m     22\u001b[0m     \u001b[0mtrain_loader\u001b[0m\u001b[0;34m=\u001b[0m\u001b[0mtrain_loader\u001b[0m\u001b[0;34m,\u001b[0m\u001b[0;34m\u001b[0m\u001b[0;34m\u001b[0m\u001b[0m\n",
-            "\u001b[0;32m/content/tokenizer/tokenizer/train.py\u001b[0m in \u001b[0;36mtrain_model\u001b[0;34m(model, train_loader, val_loader, optimizer, device, epochs, ignore_index)\u001b[0m\n\u001b[1;32m     48\u001b[0m                 \u001b[0mV\u001b[0m \u001b[0;34m=\u001b[0m \u001b[0mlogits\u001b[0m\u001b[0;34m.\u001b[0m\u001b[0msize\u001b[0m\u001b[0;34m(\u001b[0m\u001b[0;34m-\u001b[0m\u001b[0;36m1\u001b[0m\u001b[0;34m)\u001b[0m\u001b[0;34m\u001b[0m\u001b[0;34m\u001b[0m\u001b[0m\n\u001b[1;32m     49\u001b[0m                 \u001b[0mmax_lab\u001b[0m \u001b[0;34m=\u001b[0m \u001b[0mint\u001b[0m\u001b[0;34m(\u001b[0m\u001b[0mlabels\u001b[0m\u001b[0;34m[\u001b[0m\u001b[0mlabels\u001b[0m \u001b[0;34m!=\u001b[0m \u001b[0mignore_index\u001b[0m\u001b[0;34m]\u001b[0m\u001b[0;34m.\u001b[0m\u001b[0mmax\u001b[0m\u001b[0;34m(\u001b[0m\u001b[0;34m)\u001b[0m\u001b[0;34m)\u001b[0m\u001b[0;34m\u001b[0m\u001b[0;34m\u001b[0m\u001b[0m\n\u001b[0;32m---> 50\u001b[0;31m                 \u001b[0;32massert\u001b[0m \u001b[0mmax_lab\u001b[0m \u001b[0;34m<\u001b[0m \u001b[0mV\u001b[0m\u001b[0;34m,\u001b[0m \u001b[0;34mf\"Label {max_lab} >= logits classes {V}\"\u001b[0m\u001b[0;34m\u001b[0m\u001b[0;34m\u001b[0m\u001b[0m\n\u001b[0m\u001b[1;32m     51\u001b[0m \u001b[0;34m\u001b[0m\u001b[0m\n\u001b[1;32m     52\u001b[0m             \u001b[0mloss\u001b[0m \u001b[0;34m=\u001b[0m \u001b[0mloss_fn\u001b[0m\u001b[0;34m(\u001b[0m\u001b[0mlogits\u001b[0m\u001b[0;34m.\u001b[0m\u001b[0mreshape\u001b[0m\u001b[0;34m(\u001b[0m\u001b[0;34m-\u001b[0m\u001b[0;36m1\u001b[0m\u001b[0;34m,\u001b[0m \u001b[0mlogits\u001b[0m\u001b[0;34m.\u001b[0m\u001b[0msize\u001b[0m\u001b[0;34m(\u001b[0m\u001b[0;34m-\u001b[0m\u001b[0;36m1\u001b[0m\u001b[0;34m)\u001b[0m\u001b[0;34m)\u001b[0m\u001b[0;34m,\u001b[0m \u001b[0mlabels\u001b[0m\u001b[0;34m.\u001b[0m\u001b[0mreshape\u001b[0m\u001b[0;34m(\u001b[0m\u001b[0;34m-\u001b[0m\u001b[0;36m1\u001b[0m\u001b[0;34m)\u001b[0m\u001b[0;34m)\u001b[0m\u001b[0;34m\u001b[0m\u001b[0;34m\u001b[0m\u001b[0m\n",
-            "\u001b[0;31mAssertionError\u001b[0m: Label 10568 >= logits classes 10567"
+            "\u001b[0;31mTypeError\u001b[0m                                 Traceback (most recent call last)",
+            "\u001b[0;32m/content/tokenizer/tokenizer/train.py\u001b[0m in \u001b[0;36mtrain_model\u001b[0;34m(model, train_loader, val_loader, optimizer, device, epochs, ignore_index)\u001b[0m\n\u001b[1;32m     39\u001b[0m             \u001b[0;32mtry\u001b[0m\u001b[0;34m:\u001b[0m\u001b[0;34m\u001b[0m\u001b[0;34m\u001b[0m\u001b[0m\n\u001b[0;32m---> 40\u001b[0;31m                 \u001b[0mlogits\u001b[0m \u001b[0;34m=\u001b[0m \u001b[0mmodel\u001b[0m\u001b[0;34m(\u001b[0m\u001b[0mids\u001b[0m\u001b[0;34m,\u001b[0m \u001b[0mattention_mask\u001b[0m\u001b[0;34m=\u001b[0m\u001b[0mattn\u001b[0m\u001b[0;34m)\u001b[0m    \u001b[0;31m# [B, T, V]\u001b[0m\u001b[0;34m\u001b[0m\u001b[0;34m\u001b[0m\u001b[0m\n\u001b[0m\u001b[1;32m     41\u001b[0m             \u001b[0;32mexcept\u001b[0m \u001b[0mTypeError\u001b[0m\u001b[0;34m:\u001b[0m\u001b[0;34m\u001b[0m\u001b[0;34m\u001b[0m\u001b[0m\n",
+            "\u001b[0;32m/usr/local/lib/python3.12/dist-packages/torch/nn/modules/module.py\u001b[0m in \u001b[0;36m_wrapped_call_impl\u001b[0;34m(self, *args, **kwargs)\u001b[0m\n\u001b[1;32m   1772\u001b[0m         \u001b[0;32melse\u001b[0m\u001b[0;34m:\u001b[0m\u001b[0;34m\u001b[0m\u001b[0;34m\u001b[0m\u001b[0m\n\u001b[0;32m-> 1773\u001b[0;31m             \u001b[0;32mreturn\u001b[0m \u001b[0mself\u001b[0m\u001b[0;34m.\u001b[0m\u001b[0m_call_impl\u001b[0m\u001b[0;34m(\u001b[0m\u001b[0;34m*\u001b[0m\u001b[0margs\u001b[0m\u001b[0;34m,\u001b[0m \u001b[0;34m**\u001b[0m\u001b[0mkwargs\u001b[0m\u001b[0;34m)\u001b[0m\u001b[0;34m\u001b[0m\u001b[0;34m\u001b[0m\u001b[0m\n\u001b[0m\u001b[1;32m   1774\u001b[0m \u001b[0;34m\u001b[0m\u001b[0m\n",
+            "\u001b[0;32m/usr/local/lib/python3.12/dist-packages/torch/nn/modules/module.py\u001b[0m in \u001b[0;36m_call_impl\u001b[0;34m(self, *args, **kwargs)\u001b[0m\n\u001b[1;32m   1783\u001b[0m                 or _global_forward_hooks or _global_forward_pre_hooks):\n\u001b[0;32m-> 1784\u001b[0;31m             \u001b[0;32mreturn\u001b[0m \u001b[0mforward_call\u001b[0m\u001b[0;34m(\u001b[0m\u001b[0;34m*\u001b[0m\u001b[0margs\u001b[0m\u001b[0;34m,\u001b[0m \u001b[0;34m**\u001b[0m\u001b[0mkwargs\u001b[0m\u001b[0;34m)\u001b[0m\u001b[0;34m\u001b[0m\u001b[0;34m\u001b[0m\u001b[0m\n\u001b[0m\u001b[1;32m   1785\u001b[0m \u001b[0;34m\u001b[0m\u001b[0m\n",
+            "\u001b[0;31mTypeError\u001b[0m: Transformer.forward() got an unexpected keyword argument 'attention_mask'",
+            "\nDuring handling of the above exception, another exception occurred:\n",
+            "\u001b[0;31mValueError\u001b[0m                                Traceback (most recent call last)",
+            "\u001b[0;32m/tmp/ipython-input-108728500.py\u001b[0m in \u001b[0;36m<cell line: 0>\u001b[0;34m()\u001b[0m\n\u001b[1;32m     11\u001b[0m \u001b[0moptimizer\u001b[0m \u001b[0;34m=\u001b[0m \u001b[0mAdamW\u001b[0m\u001b[0;34m(\u001b[0m\u001b[0mmodel\u001b[0m\u001b[0;34m.\u001b[0m\u001b[0mparameters\u001b[0m\u001b[0;34m(\u001b[0m\u001b[0;34m)\u001b[0m\u001b[0;34m,\u001b[0m \u001b[0mlr\u001b[0m\u001b[0;34m=\u001b[0m\u001b[0;36m3e-4\u001b[0m\u001b[0;34m)\u001b[0m\u001b[0;34m\u001b[0m\u001b[0;34m\u001b[0m\u001b[0m\n\u001b[1;32m     12\u001b[0m \u001b[0;34m\u001b[0m\u001b[0m\n\u001b[0;32m---> 13\u001b[0;31m train_model(\n\u001b[0m\u001b[1;32m     14\u001b[0m     \u001b[0mmodel\u001b[0m\u001b[0;34m=\u001b[0m\u001b[0mmodel\u001b[0m\u001b[0;34m,\u001b[0m\u001b[0;34m\u001b[0m\u001b[0;34m\u001b[0m\u001b[0m\n\u001b[1;32m     15\u001b[0m     \u001b[0mtrain_loader\u001b[0m\u001b[0;34m=\u001b[0m\u001b[0mtrain_loader\u001b[0m\u001b[0;34m,\u001b[0m\u001b[0;34m\u001b[0m\u001b[0;34m\u001b[0m\u001b[0m\n",
+            "\u001b[0;32m/content/tokenizer/tokenizer/train.py\u001b[0m in \u001b[0;36mtrain_model\u001b[0;34m(model, train_loader, val_loader, optimizer, device, epochs, ignore_index)\u001b[0m\n\u001b[1;32m     40\u001b[0m                 \u001b[0mlogits\u001b[0m \u001b[0;34m=\u001b[0m \u001b[0mmodel\u001b[0m\u001b[0;34m(\u001b[0m\u001b[0mids\u001b[0m\u001b[0;34m,\u001b[0m \u001b[0mattention_mask\u001b[0m\u001b[0;34m=\u001b[0m\u001b[0mattn\u001b[0m\u001b[0;34m)\u001b[0m    \u001b[0;31m# [B, T, V]\u001b[0m\u001b[0;34m\u001b[0m\u001b[0;34m\u001b[0m\u001b[0m\n\u001b[1;32m     41\u001b[0m             \u001b[0;32mexcept\u001b[0m \u001b[0mTypeError\u001b[0m\u001b[0;34m:\u001b[0m\u001b[0;34m\u001b[0m\u001b[0;34m\u001b[0m\u001b[0m\n\u001b[0;32m---> 42\u001b[0;31m                 \u001b[0mlogits\u001b[0m \u001b[0;34m=\u001b[0m \u001b[0mmodel\u001b[0m\u001b[0;34m(\u001b[0m\u001b[0mids\u001b[0m\u001b[0;34m)\u001b[0m\u001b[0;34m\u001b[0m\u001b[0;34m\u001b[0m\u001b[0m\n\u001b[0m\u001b[1;32m     43\u001b[0m \u001b[0;34m\u001b[0m\u001b[0m\n\u001b[1;32m     44\u001b[0m             \u001b[0;31m# labels vs logits vocab check (excluding ignore_index)\u001b[0m\u001b[0;34m\u001b[0m\u001b[0;34m\u001b[0m\u001b[0m\n",
+            "\u001b[0;32m/usr/local/lib/python3.12/dist-packages/torch/nn/modules/module.py\u001b[0m in \u001b[0;36m_wrapped_call_impl\u001b[0;34m(self, *args, **kwargs)\u001b[0m\n\u001b[1;32m   1771\u001b[0m             \u001b[0;32mreturn\u001b[0m \u001b[0mself\u001b[0m\u001b[0;34m.\u001b[0m\u001b[0m_compiled_call_impl\u001b[0m\u001b[0;34m(\u001b[0m\u001b[0;34m*\u001b[0m\u001b[0margs\u001b[0m\u001b[0;34m,\u001b[0m \u001b[0;34m**\u001b[0m\u001b[0mkwargs\u001b[0m\u001b[0;34m)\u001b[0m  \u001b[0;31m# type: ignore[misc]\u001b[0m\u001b[0;34m\u001b[0m\u001b[0;34m\u001b[0m\u001b[0m\n\u001b[1;32m   1772\u001b[0m         \u001b[0;32melse\u001b[0m\u001b[0;34m:\u001b[0m\u001b[0;34m\u001b[0m\u001b[0;34m\u001b[0m\u001b[0m\n\u001b[0;32m-> 1773\u001b[0;31m             \u001b[0;32mreturn\u001b[0m \u001b[0mself\u001b[0m\u001b[0;34m.\u001b[0m\u001b[0m_call_impl\u001b[0m\u001b[0;34m(\u001b[0m\u001b[0;34m*\u001b[0m\u001b[0margs\u001b[0m\u001b[0;34m,\u001b[0m \u001b[0;34m**\u001b[0m\u001b[0mkwargs\u001b[0m\u001b[0;34m)\u001b[0m\u001b[0;34m\u001b[0m\u001b[0;34m\u001b[0m\u001b[0m\n\u001b[0m\u001b[1;32m   1774\u001b[0m \u001b[0;34m\u001b[0m\u001b[0m\n\u001b[1;32m   1775\u001b[0m     \u001b[0;31m# torchrec tests the code consistency with the following code\u001b[0m\u001b[0;34m\u001b[0m\u001b[0;34m\u001b[0m\u001b[0m\n",
+            "\u001b[0;32m/usr/local/lib/python3.12/dist-packages/torch/nn/modules/module.py\u001b[0m in \u001b[0;36m_call_impl\u001b[0;34m(self, *args, **kwargs)\u001b[0m\n\u001b[1;32m   1782\u001b[0m                 \u001b[0;32mor\u001b[0m \u001b[0m_global_backward_pre_hooks\u001b[0m \u001b[0;32mor\u001b[0m \u001b[0m_global_backward_hooks\u001b[0m\u001b[0;34m\u001b[0m\u001b[0;34m\u001b[0m\u001b[0m\n\u001b[1;32m   1783\u001b[0m                 or _global_forward_hooks or _global_forward_pre_hooks):\n\u001b[0;32m-> 1784\u001b[0;31m             \u001b[0;32mreturn\u001b[0m \u001b[0mforward_call\u001b[0m\u001b[0;34m(\u001b[0m\u001b[0;34m*\u001b[0m\u001b[0margs\u001b[0m\u001b[0;34m,\u001b[0m \u001b[0;34m**\u001b[0m\u001b[0mkwargs\u001b[0m\u001b[0;34m)\u001b[0m\u001b[0;34m\u001b[0m\u001b[0;34m\u001b[0m\u001b[0m\n\u001b[0m\u001b[1;32m   1785\u001b[0m \u001b[0;34m\u001b[0m\u001b[0m\n\u001b[1;32m   1786\u001b[0m         \u001b[0mresult\u001b[0m \u001b[0;34m=\u001b[0m \u001b[0;32mNone\u001b[0m\u001b[0;34m\u001b[0m\u001b[0;34m\u001b[0m\u001b[0m\n",
+            "\u001b[0;32m/content/tokenizer/tokenizer/transformer.py\u001b[0m in \u001b[0;36mforward\u001b[0;34m(self, x)\u001b[0m\n\u001b[1;32m    118\u001b[0m         \u001b[0mx\u001b[0m \u001b[0;34m=\u001b[0m \u001b[0mself\u001b[0m\u001b[0;34m.\u001b[0m\u001b[0mtoken_emb\u001b[0m\u001b[0;34m(\u001b[0m\u001b[0mx\u001b[0m\u001b[0;34m)\u001b[0m\u001b[0;34m\u001b[0m\u001b[0;34m\u001b[0m\u001b[0m\n\u001b[1;32m    119\u001b[0m         \u001b[0;32mfor\u001b[0m \u001b[0mblk\u001b[0m \u001b[0;32min\u001b[0m \u001b[0mself\u001b[0m\u001b[0;34m.\u001b[0m\u001b[0mblocks\u001b[0m\u001b[0;34m:\u001b[0m\u001b[0;34m\u001b[0m\u001b[0;34m\u001b[0m\u001b[0m\n\u001b[0;32m--> 120\u001b[0;31m             \u001b[0mx\u001b[0m \u001b[0;34m=\u001b[0m \u001b[0mblk\u001b[0m\u001b[0;34m(\u001b[0m\u001b[0mx\u001b[0m\u001b[0;34m)\u001b[0m\u001b[0;34m\u001b[0m\u001b[0;34m\u001b[0m\u001b[0m\n\u001b[0m\u001b[1;32m    121\u001b[0m         \u001b[0mx\u001b[0m \u001b[0;34m=\u001b[0m \u001b[0mself\u001b[0m\u001b[0;34m.\u001b[0m\u001b[0mnorm\u001b[0m\u001b[0;34m(\u001b[0m\u001b[0mx\u001b[0m\u001b[0;34m)\u001b[0m\u001b[0;34m\u001b[0m\u001b[0;34m\u001b[0m\u001b[0m\n\u001b[1;32m    122\u001b[0m         \u001b[0;32mreturn\u001b[0m \u001b[0mself\u001b[0m\u001b[0;34m.\u001b[0m\u001b[0mto_logits\u001b[0m\u001b[0;34m(\u001b[0m\u001b[0mx\u001b[0m\u001b[0;34m)\u001b[0m\u001b[0;34m\u001b[0m\u001b[0;34m\u001b[0m\u001b[0m\n",
+            "\u001b[0;32m/usr/local/lib/python3.12/dist-packages/torch/nn/modules/module.py\u001b[0m in \u001b[0;36m_wrapped_call_impl\u001b[0;34m(self, *args, **kwargs)\u001b[0m\n\u001b[1;32m   1771\u001b[0m             \u001b[0;32mreturn\u001b[0m \u001b[0mself\u001b[0m\u001b[0;34m.\u001b[0m\u001b[0m_compiled_call_impl\u001b[0m\u001b[0;34m(\u001b[0m\u001b[0;34m*\u001b[0m\u001b[0margs\u001b[0m\u001b[0;34m,\u001b[0m \u001b[0;34m**\u001b[0m\u001b[0mkwargs\u001b[0m\u001b[0;34m)\u001b[0m  \u001b[0;31m# type: ignore[misc]\u001b[0m\u001b[0;34m\u001b[0m\u001b[0;34m\u001b[0m\u001b[0m\n\u001b[1;32m   1772\u001b[0m         \u001b[0;32melse\u001b[0m\u001b[0;34m:\u001b[0m\u001b[0;34m\u001b[0m\u001b[0;34m\u001b[0m\u001b[0m\n\u001b[0;32m-> 1773\u001b[0;31m             \u001b[0;32mreturn\u001b[0m \u001b[0mself\u001b[0m\u001b[0;34m.\u001b[0m\u001b[0m_call_impl\u001b[0m\u001b[0;34m(\u001b[0m\u001b[0;34m*\u001b[0m\u001b[0margs\u001b[0m\u001b[0;34m,\u001b[0m \u001b[0;34m**\u001b[0m\u001b[0mkwargs\u001b[0m\u001b[0;34m)\u001b[0m\u001b[0;34m\u001b[0m\u001b[0;34m\u001b[0m\u001b[0m\n\u001b[0m\u001b[1;32m   1774\u001b[0m \u001b[0;34m\u001b[0m\u001b[0m\n\u001b[1;32m   1775\u001b[0m     \u001b[0;31m# torchrec tests the code consistency with the following code\u001b[0m\u001b[0;34m\u001b[0m\u001b[0;34m\u001b[0m\u001b[0m\n",
+            "\u001b[0;32m/usr/local/lib/python3.12/dist-packages/torch/nn/modules/module.py\u001b[0m in \u001b[0;36m_call_impl\u001b[0;34m(self, *args, **kwargs)\u001b[0m\n\u001b[1;32m   1782\u001b[0m                 \u001b[0;32mor\u001b[0m \u001b[0m_global_backward_pre_hooks\u001b[0m \u001b[0;32mor\u001b[0m \u001b[0m_global_backward_hooks\u001b[0m\u001b[0;34m\u001b[0m\u001b[0;34m\u001b[0m\u001b[0m\n\u001b[1;32m   1783\u001b[0m                 or _global_forward_hooks or _global_forward_pre_hooks):\n\u001b[0;32m-> 1784\u001b[0;31m             \u001b[0;32mreturn\u001b[0m \u001b[0mforward_call\u001b[0m\u001b[0;34m(\u001b[0m\u001b[0;34m*\u001b[0m\u001b[0margs\u001b[0m\u001b[0;34m,\u001b[0m \u001b[0;34m**\u001b[0m\u001b[0mkwargs\u001b[0m\u001b[0;34m)\u001b[0m\u001b[0;34m\u001b[0m\u001b[0;34m\u001b[0m\u001b[0m\n\u001b[0m\u001b[1;32m   1785\u001b[0m \u001b[0;34m\u001b[0m\u001b[0m\n\u001b[1;32m   1786\u001b[0m         \u001b[0mresult\u001b[0m \u001b[0;34m=\u001b[0m \u001b[0;32mNone\u001b[0m\u001b[0;34m\u001b[0m\u001b[0;34m\u001b[0m\u001b[0m\n",
+            "\u001b[0;32m/content/tokenizer/tokenizer/transformer.py\u001b[0m in \u001b[0;36mforward\u001b[0;34m(self, x)\u001b[0m\n\u001b[1;32m    101\u001b[0m \u001b[0;34m\u001b[0m\u001b[0m\n\u001b[1;32m    102\u001b[0m     \u001b[0;32mdef\u001b[0m \u001b[0mforward\u001b[0m\u001b[0;34m(\u001b[0m\u001b[0mself\u001b[0m\u001b[0;34m,\u001b[0m \u001b[0mx\u001b[0m\u001b[0;34m)\u001b[0m\u001b[0;34m:\u001b[0m\u001b[0;34m\u001b[0m\u001b[0;34m\u001b[0m\u001b[0m\n\u001b[0;32m--> 103\u001b[0;31m         \u001b[0mx\u001b[0m \u001b[0;34m=\u001b[0m \u001b[0mx\u001b[0m \u001b[0;34m+\u001b[0m \u001b[0mself\u001b[0m\u001b[0;34m.\u001b[0m\u001b[0mattn\u001b[0m\u001b[0;34m(\u001b[0m\u001b[0mself\u001b[0m\u001b[0;34m.\u001b[0m\u001b[0mnorm1\u001b[0m\u001b[0;34m(\u001b[0m\u001b[0mx\u001b[0m\u001b[0;34m)\u001b[0m\u001b[0;34m)\u001b[0m\u001b[0;34m\u001b[0m\u001b[0;34m\u001b[0m\u001b[0m\n\u001b[0m\u001b[1;32m    104\u001b[0m         \u001b[0mx\u001b[0m \u001b[0;34m=\u001b[0m \u001b[0mx\u001b[0m \u001b[0;34m+\u001b[0m \u001b[0mself\u001b[0m\u001b[0;34m.\u001b[0m\u001b[0mff\u001b[0m\u001b[0;34m(\u001b[0m\u001b[0mself\u001b[0m\u001b[0;34m.\u001b[0m\u001b[0mnorm2\u001b[0m\u001b[0;34m(\u001b[0m\u001b[0mx\u001b[0m\u001b[0;34m)\u001b[0m\u001b[0;34m)\u001b[0m\u001b[0;34m\u001b[0m\u001b[0;34m\u001b[0m\u001b[0m\n\u001b[1;32m    105\u001b[0m         \u001b[0;32mreturn\u001b[0m \u001b[0mx\u001b[0m\u001b[0;34m\u001b[0m\u001b[0;34m\u001b[0m\u001b[0m\n",
+            "\u001b[0;32m/usr/local/lib/python3.12/dist-packages/torch/nn/modules/module.py\u001b[0m in \u001b[0;36m_wrapped_call_impl\u001b[0;34m(self, *args, **kwargs)\u001b[0m\n\u001b[1;32m   1771\u001b[0m             \u001b[0;32mreturn\u001b[0m \u001b[0mself\u001b[0m\u001b[0;34m.\u001b[0m\u001b[0m_compiled_call_impl\u001b[0m\u001b[0;34m(\u001b[0m\u001b[0;34m*\u001b[0m\u001b[0margs\u001b[0m\u001b[0;34m,\u001b[0m \u001b[0;34m**\u001b[0m\u001b[0mkwargs\u001b[0m\u001b[0;34m)\u001b[0m  \u001b[0;31m# type: ignore[misc]\u001b[0m\u001b[0;34m\u001b[0m\u001b[0;34m\u001b[0m\u001b[0m\n\u001b[1;32m   1772\u001b[0m         \u001b[0;32melse\u001b[0m\u001b[0;34m:\u001b[0m\u001b[0;34m\u001b[0m\u001b[0;34m\u001b[0m\u001b[0m\n\u001b[0;32m-> 1773\u001b[0;31m             \u001b[0;32mreturn\u001b[0m \u001b[0mself\u001b[0m\u001b[0;34m.\u001b[0m\u001b[0m_call_impl\u001b[0m\u001b[0;34m(\u001b[0m\u001b[0;34m*\u001b[0m\u001b[0margs\u001b[0m\u001b[0;34m,\u001b[0m \u001b[0;34m**\u001b[0m\u001b[0mkwargs\u001b[0m\u001b[0;34m)\u001b[0m\u001b[0;34m\u001b[0m\u001b[0;34m\u001b[0m\u001b[0m\n\u001b[0m\u001b[1;32m   1774\u001b[0m \u001b[0;34m\u001b[0m\u001b[0m\n\u001b[1;32m   1775\u001b[0m     \u001b[0;31m# torchrec tests the code consistency with the following code\u001b[0m\u001b[0;34m\u001b[0m\u001b[0;34m\u001b[0m\u001b[0m\n",
+            "\u001b[0;32m/usr/local/lib/python3.12/dist-packages/torch/nn/modules/module.py\u001b[0m in \u001b[0;36m_call_impl\u001b[0;34m(self, *args, **kwargs)\u001b[0m\n\u001b[1;32m   1782\u001b[0m                 \u001b[0;32mor\u001b[0m \u001b[0m_global_backward_pre_hooks\u001b[0m \u001b[0;32mor\u001b[0m \u001b[0m_global_backward_hooks\u001b[0m\u001b[0;34m\u001b[0m\u001b[0;34m\u001b[0m\u001b[0m\n\u001b[1;32m   1783\u001b[0m                 or _global_forward_hooks or _global_forward_pre_hooks):\n\u001b[0;32m-> 1784\u001b[0;31m             \u001b[0;32mreturn\u001b[0m \u001b[0mforward_call\u001b[0m\u001b[0;34m(\u001b[0m\u001b[0;34m*\u001b[0m\u001b[0margs\u001b[0m\u001b[0;34m,\u001b[0m \u001b[0;34m**\u001b[0m\u001b[0mkwargs\u001b[0m\u001b[0;34m)\u001b[0m\u001b[0;34m\u001b[0m\u001b[0;34m\u001b[0m\u001b[0m\n\u001b[0m\u001b[1;32m   1785\u001b[0m \u001b[0;34m\u001b[0m\u001b[0m\n\u001b[1;32m   1786\u001b[0m         \u001b[0mresult\u001b[0m \u001b[0;34m=\u001b[0m \u001b[0;32mNone\u001b[0m\u001b[0;34m\u001b[0m\u001b[0;34m\u001b[0m\u001b[0m\n",
+            "\u001b[0;32m/content/tokenizer/tokenizer/transformer.py\u001b[0m in \u001b[0;36mforward\u001b[0;34m(self, x)\u001b[0m\n\u001b[1;32m     51\u001b[0m \u001b[0;34m\u001b[0m\u001b[0m\n\u001b[1;32m     52\u001b[0m     \u001b[0;32mdef\u001b[0m \u001b[0mforward\u001b[0m\u001b[0;34m(\u001b[0m\u001b[0mself\u001b[0m\u001b[0;34m,\u001b[0m \u001b[0mx\u001b[0m\u001b[0;34m)\u001b[0m\u001b[0;34m:\u001b[0m\u001b[0;34m\u001b[0m\u001b[0;34m\u001b[0m\u001b[0m\n\u001b[0;32m---> 53\u001b[0;31m         \u001b[0mB\u001b[0m\u001b[0;34m,\u001b[0m \u001b[0mT\u001b[0m\u001b[0;34m,\u001b[0m \u001b[0mC\u001b[0m \u001b[0;34m=\u001b[0m \u001b[0mx\u001b[0m\u001b[0;34m.\u001b[0m\u001b[0mshape\u001b[0m  \u001b[0;31m# B: batch size, T: sequence length, C: embedding dim\u001b[0m\u001b[0;34m\u001b[0m\u001b[0;34m\u001b[0m\u001b[0m\n\u001b[0m\u001b[1;32m     54\u001b[0m         \u001b[0mH\u001b[0m\u001b[0;34m,\u001b[0m \u001b[0mD\u001b[0m \u001b[0;34m=\u001b[0m \u001b[0mself\u001b[0m\u001b[0;34m.\u001b[0m\u001b[0mheads\u001b[0m\u001b[0;34m,\u001b[0m \u001b[0mself\u001b[0m\u001b[0;34m.\u001b[0m\u001b[0mhead_dim\u001b[0m  \u001b[0;31m# H: number of heads, D: head dim\u001b[0m\u001b[0;34m\u001b[0m\u001b[0;34m\u001b[0m\u001b[0m\n\u001b[1;32m     55\u001b[0m \u001b[0;34m\u001b[0m\u001b[0m\n",
+            "\u001b[0;31mValueError\u001b[0m: too many values to unpack (expected 3)"
           ]
         }
       ],
@@ -674,21 +599,6 @@
         "model.to(device)                       # move final model to GPU/CPU\n",
         "optimizer = AdamW(model.parameters(), lr=3e-4)  # create AFTER to(device)\n",
         "\n",
-<<<<<<< HEAD
-=======
-        "# after you finish adding data to tokenizer and freeze it:\n",
-        "vocab = tok.vocab_size\n",
-        "pad_id = \"<PAD>\"\n",
-        "\n",
-        "tok.freeze_vocab()\n",
-        "\n",
-        "assert 0 <= pad_id < vocab, f\"pad_id {pad_id} must be in [0, {vocab-1}]\"\n",
-        "\n",
-        "model.resize_token_embeddings(vocab)   # updates emb + head on current device\n",
-        "model.to(device)                       # move final model to GPU/CPU\n",
-        "optimizer = AdamW(model.parameters(), lr=3e-4)  # create AFTER to(device)\n",
-        "\n",
->>>>>>> 1ccce867
         "# hard guards:\n",
         "assert model.token_emb.num_embeddings == vocab\n",
         "assert model.to_logits.out_features   == vocab\n",
@@ -718,8 +628,8 @@
     "accelerator": "GPU",
     "colab": {
       "gpuType": "T4",
-      "provenance": [],
-      "include_colab_link": true
+      "include_colab_link": true,
+      "provenance": []
     },
     "kernelspec": {
       "display_name": "Python 3",
@@ -727,1036 +637,6 @@
     },
     "language_info": {
       "name": "python"
-    },
-    "widgets": {
-      "application/vnd.jupyter.widget-state+json": {
-        "00a259e06f5d4e2f831aab1c8a724727": {
-          "model_module": "@jupyter-widgets/controls",
-          "model_name": "HBoxModel",
-          "model_module_version": "1.5.0",
-          "state": {
-            "_dom_classes": [],
-            "_model_module": "@jupyter-widgets/controls",
-            "_model_module_version": "1.5.0",
-            "_model_name": "HBoxModel",
-            "_view_count": null,
-            "_view_module": "@jupyter-widgets/controls",
-            "_view_module_version": "1.5.0",
-            "_view_name": "HBoxView",
-            "box_style": "",
-            "children": [
-              "IPY_MODEL_7f0769ade596404885b72c0e51748e9b",
-              "IPY_MODEL_52c70c10808540479d2e47ebb752f110",
-              "IPY_MODEL_7c22b4084648462e95ed7ea80b02b199"
-            ],
-            "layout": "IPY_MODEL_0d0606a2a191481f8805dc2a0fa98fd9"
-          }
-        },
-        "7f0769ade596404885b72c0e51748e9b": {
-          "model_module": "@jupyter-widgets/controls",
-          "model_name": "HTMLModel",
-          "model_module_version": "1.5.0",
-          "state": {
-            "_dom_classes": [],
-            "_model_module": "@jupyter-widgets/controls",
-            "_model_module_version": "1.5.0",
-            "_model_name": "HTMLModel",
-            "_view_count": null,
-            "_view_module": "@jupyter-widgets/controls",
-            "_view_module_version": "1.5.0",
-            "_view_name": "HTMLView",
-            "description": "",
-            "description_tooltip": null,
-            "layout": "IPY_MODEL_a5eca03e82a34d34a0aa43e3959ac69c",
-            "placeholder": "​",
-            "style": "IPY_MODEL_b0ab97da68eb4cd39f682ecd57388670",
-            "value": "README.md: "
-          }
-        },
-        "52c70c10808540479d2e47ebb752f110": {
-          "model_module": "@jupyter-widgets/controls",
-          "model_name": "FloatProgressModel",
-          "model_module_version": "1.5.0",
-          "state": {
-            "_dom_classes": [],
-            "_model_module": "@jupyter-widgets/controls",
-            "_model_module_version": "1.5.0",
-            "_model_name": "FloatProgressModel",
-            "_view_count": null,
-            "_view_module": "@jupyter-widgets/controls",
-            "_view_module_version": "1.5.0",
-            "_view_name": "ProgressView",
-            "bar_style": "success",
-            "description": "",
-            "description_tooltip": null,
-            "layout": "IPY_MODEL_e1a762015ae1402fa18f88e8b07987d6",
-            "max": 1,
-            "min": 0,
-            "orientation": "horizontal",
-            "style": "IPY_MODEL_bd30415c05b94c7ebed4eb572e1b1f1e",
-            "value": 1
-          }
-        },
-        "7c22b4084648462e95ed7ea80b02b199": {
-          "model_module": "@jupyter-widgets/controls",
-          "model_name": "HTMLModel",
-          "model_module_version": "1.5.0",
-          "state": {
-            "_dom_classes": [],
-            "_model_module": "@jupyter-widgets/controls",
-            "_model_module_version": "1.5.0",
-            "_model_name": "HTMLModel",
-            "_view_count": null,
-            "_view_module": "@jupyter-widgets/controls",
-            "_view_module_version": "1.5.0",
-            "_view_name": "HTMLView",
-            "description": "",
-            "description_tooltip": null,
-            "layout": "IPY_MODEL_84065c6f2b374cecb4388115d6cf8c6c",
-            "placeholder": "​",
-            "style": "IPY_MODEL_c6b30beb86894fd9a85b4ac9b7e1f501",
-            "value": " 7.47k/? [00:00&lt;00:00, 418kB/s]"
-          }
-        },
-        "0d0606a2a191481f8805dc2a0fa98fd9": {
-          "model_module": "@jupyter-widgets/base",
-          "model_name": "LayoutModel",
-          "model_module_version": "1.2.0",
-          "state": {
-            "_model_module": "@jupyter-widgets/base",
-            "_model_module_version": "1.2.0",
-            "_model_name": "LayoutModel",
-            "_view_count": null,
-            "_view_module": "@jupyter-widgets/base",
-            "_view_module_version": "1.2.0",
-            "_view_name": "LayoutView",
-            "align_content": null,
-            "align_items": null,
-            "align_self": null,
-            "border": null,
-            "bottom": null,
-            "display": null,
-            "flex": null,
-            "flex_flow": null,
-            "grid_area": null,
-            "grid_auto_columns": null,
-            "grid_auto_flow": null,
-            "grid_auto_rows": null,
-            "grid_column": null,
-            "grid_gap": null,
-            "grid_row": null,
-            "grid_template_areas": null,
-            "grid_template_columns": null,
-            "grid_template_rows": null,
-            "height": null,
-            "justify_content": null,
-            "justify_items": null,
-            "left": null,
-            "margin": null,
-            "max_height": null,
-            "max_width": null,
-            "min_height": null,
-            "min_width": null,
-            "object_fit": null,
-            "object_position": null,
-            "order": null,
-            "overflow": null,
-            "overflow_x": null,
-            "overflow_y": null,
-            "padding": null,
-            "right": null,
-            "top": null,
-            "visibility": null,
-            "width": null
-          }
-        },
-        "a5eca03e82a34d34a0aa43e3959ac69c": {
-          "model_module": "@jupyter-widgets/base",
-          "model_name": "LayoutModel",
-          "model_module_version": "1.2.0",
-          "state": {
-            "_model_module": "@jupyter-widgets/base",
-            "_model_module_version": "1.2.0",
-            "_model_name": "LayoutModel",
-            "_view_count": null,
-            "_view_module": "@jupyter-widgets/base",
-            "_view_module_version": "1.2.0",
-            "_view_name": "LayoutView",
-            "align_content": null,
-            "align_items": null,
-            "align_self": null,
-            "border": null,
-            "bottom": null,
-            "display": null,
-            "flex": null,
-            "flex_flow": null,
-            "grid_area": null,
-            "grid_auto_columns": null,
-            "grid_auto_flow": null,
-            "grid_auto_rows": null,
-            "grid_column": null,
-            "grid_gap": null,
-            "grid_row": null,
-            "grid_template_areas": null,
-            "grid_template_columns": null,
-            "grid_template_rows": null,
-            "height": null,
-            "justify_content": null,
-            "justify_items": null,
-            "left": null,
-            "margin": null,
-            "max_height": null,
-            "max_width": null,
-            "min_height": null,
-            "min_width": null,
-            "object_fit": null,
-            "object_position": null,
-            "order": null,
-            "overflow": null,
-            "overflow_x": null,
-            "overflow_y": null,
-            "padding": null,
-            "right": null,
-            "top": null,
-            "visibility": null,
-            "width": null
-          }
-        },
-        "b0ab97da68eb4cd39f682ecd57388670": {
-          "model_module": "@jupyter-widgets/controls",
-          "model_name": "DescriptionStyleModel",
-          "model_module_version": "1.5.0",
-          "state": {
-            "_model_module": "@jupyter-widgets/controls",
-            "_model_module_version": "1.5.0",
-            "_model_name": "DescriptionStyleModel",
-            "_view_count": null,
-            "_view_module": "@jupyter-widgets/base",
-            "_view_module_version": "1.2.0",
-            "_view_name": "StyleView",
-            "description_width": ""
-          }
-        },
-        "e1a762015ae1402fa18f88e8b07987d6": {
-          "model_module": "@jupyter-widgets/base",
-          "model_name": "LayoutModel",
-          "model_module_version": "1.2.0",
-          "state": {
-            "_model_module": "@jupyter-widgets/base",
-            "_model_module_version": "1.2.0",
-            "_model_name": "LayoutModel",
-            "_view_count": null,
-            "_view_module": "@jupyter-widgets/base",
-            "_view_module_version": "1.2.0",
-            "_view_name": "LayoutView",
-            "align_content": null,
-            "align_items": null,
-            "align_self": null,
-            "border": null,
-            "bottom": null,
-            "display": null,
-            "flex": null,
-            "flex_flow": null,
-            "grid_area": null,
-            "grid_auto_columns": null,
-            "grid_auto_flow": null,
-            "grid_auto_rows": null,
-            "grid_column": null,
-            "grid_gap": null,
-            "grid_row": null,
-            "grid_template_areas": null,
-            "grid_template_columns": null,
-            "grid_template_rows": null,
-            "height": null,
-            "justify_content": null,
-            "justify_items": null,
-            "left": null,
-            "margin": null,
-            "max_height": null,
-            "max_width": null,
-            "min_height": null,
-            "min_width": null,
-            "object_fit": null,
-            "object_position": null,
-            "order": null,
-            "overflow": null,
-            "overflow_x": null,
-            "overflow_y": null,
-            "padding": null,
-            "right": null,
-            "top": null,
-            "visibility": null,
-            "width": "20px"
-          }
-        },
-        "bd30415c05b94c7ebed4eb572e1b1f1e": {
-          "model_module": "@jupyter-widgets/controls",
-          "model_name": "ProgressStyleModel",
-          "model_module_version": "1.5.0",
-          "state": {
-            "_model_module": "@jupyter-widgets/controls",
-            "_model_module_version": "1.5.0",
-            "_model_name": "ProgressStyleModel",
-            "_view_count": null,
-            "_view_module": "@jupyter-widgets/base",
-            "_view_module_version": "1.2.0",
-            "_view_name": "StyleView",
-            "bar_color": null,
-            "description_width": ""
-          }
-        },
-        "84065c6f2b374cecb4388115d6cf8c6c": {
-          "model_module": "@jupyter-widgets/base",
-          "model_name": "LayoutModel",
-          "model_module_version": "1.2.0",
-          "state": {
-            "_model_module": "@jupyter-widgets/base",
-            "_model_module_version": "1.2.0",
-            "_model_name": "LayoutModel",
-            "_view_count": null,
-            "_view_module": "@jupyter-widgets/base",
-            "_view_module_version": "1.2.0",
-            "_view_name": "LayoutView",
-            "align_content": null,
-            "align_items": null,
-            "align_self": null,
-            "border": null,
-            "bottom": null,
-            "display": null,
-            "flex": null,
-            "flex_flow": null,
-            "grid_area": null,
-            "grid_auto_columns": null,
-            "grid_auto_flow": null,
-            "grid_auto_rows": null,
-            "grid_column": null,
-            "grid_gap": null,
-            "grid_row": null,
-            "grid_template_areas": null,
-            "grid_template_columns": null,
-            "grid_template_rows": null,
-            "height": null,
-            "justify_content": null,
-            "justify_items": null,
-            "left": null,
-            "margin": null,
-            "max_height": null,
-            "max_width": null,
-            "min_height": null,
-            "min_width": null,
-            "object_fit": null,
-            "object_position": null,
-            "order": null,
-            "overflow": null,
-            "overflow_x": null,
-            "overflow_y": null,
-            "padding": null,
-            "right": null,
-            "top": null,
-            "visibility": null,
-            "width": null
-          }
-        },
-        "c6b30beb86894fd9a85b4ac9b7e1f501": {
-          "model_module": "@jupyter-widgets/controls",
-          "model_name": "DescriptionStyleModel",
-          "model_module_version": "1.5.0",
-          "state": {
-            "_model_module": "@jupyter-widgets/controls",
-            "_model_module_version": "1.5.0",
-            "_model_name": "DescriptionStyleModel",
-            "_view_count": null,
-            "_view_module": "@jupyter-widgets/base",
-            "_view_module_version": "1.2.0",
-            "_view_name": "StyleView",
-            "description_width": ""
-          }
-        },
-        "baa458dedcef4f4aa80f9345c6f0ce09": {
-          "model_module": "@jupyter-widgets/controls",
-          "model_name": "HBoxModel",
-          "model_module_version": "1.5.0",
-          "state": {
-            "_dom_classes": [],
-            "_model_module": "@jupyter-widgets/controls",
-            "_model_module_version": "1.5.0",
-            "_model_name": "HBoxModel",
-            "_view_count": null,
-            "_view_module": "@jupyter-widgets/controls",
-            "_view_module_version": "1.5.0",
-            "_view_name": "HBoxView",
-            "box_style": "",
-            "children": [
-              "IPY_MODEL_f1d7c9f1f2ce4e90bb6164cb56a635bc",
-              "IPY_MODEL_14886c92a55640b89316ca989bf7817c",
-              "IPY_MODEL_284e8b95f26041c4a939a84c8b5a1e5e"
-            ],
-            "layout": "IPY_MODEL_dc566a544ff44905851960c89b981976"
-          }
-        },
-        "f1d7c9f1f2ce4e90bb6164cb56a635bc": {
-          "model_module": "@jupyter-widgets/controls",
-          "model_name": "HTMLModel",
-          "model_module_version": "1.5.0",
-          "state": {
-            "_dom_classes": [],
-            "_model_module": "@jupyter-widgets/controls",
-            "_model_module_version": "1.5.0",
-            "_model_name": "HTMLModel",
-            "_view_count": null,
-            "_view_module": "@jupyter-widgets/controls",
-            "_view_module_version": "1.5.0",
-            "_view_name": "HTMLView",
-            "description": "",
-            "description_tooltip": null,
-            "layout": "IPY_MODEL_8ae65c1497354cd681868d9b75451cc5",
-            "placeholder": "​",
-            "style": "IPY_MODEL_f423de4b526d4cd2862ea41b588285ba",
-            "value": "data/train-00000-of-00001-a09b74b3ef9c3b(…): 100%"
-          }
-        },
-        "14886c92a55640b89316ca989bf7817c": {
-          "model_module": "@jupyter-widgets/controls",
-          "model_name": "FloatProgressModel",
-          "model_module_version": "1.5.0",
-          "state": {
-            "_dom_classes": [],
-            "_model_module": "@jupyter-widgets/controls",
-            "_model_module_version": "1.5.0",
-            "_model_name": "FloatProgressModel",
-            "_view_count": null,
-            "_view_module": "@jupyter-widgets/controls",
-            "_view_module_version": "1.5.0",
-            "_view_name": "ProgressView",
-            "bar_style": "success",
-            "description": "",
-            "description_tooltip": null,
-            "layout": "IPY_MODEL_be871fb3121b4c2992003b3c28aa35cc",
-            "max": 24246638,
-            "min": 0,
-            "orientation": "horizontal",
-            "style": "IPY_MODEL_7182d629e92a4220b6fd259331c0fd8b",
-            "value": 24246638
-          }
-        },
-        "284e8b95f26041c4a939a84c8b5a1e5e": {
-          "model_module": "@jupyter-widgets/controls",
-          "model_name": "HTMLModel",
-          "model_module_version": "1.5.0",
-          "state": {
-            "_dom_classes": [],
-            "_model_module": "@jupyter-widgets/controls",
-            "_model_module_version": "1.5.0",
-            "_model_name": "HTMLModel",
-            "_view_count": null,
-            "_view_module": "@jupyter-widgets/controls",
-            "_view_module_version": "1.5.0",
-            "_view_name": "HTMLView",
-            "description": "",
-            "description_tooltip": null,
-            "layout": "IPY_MODEL_30a713b4719a4df09f8565c3a3f2c545",
-            "placeholder": "​",
-            "style": "IPY_MODEL_64369a33b7174537b6c2e88c370a5c0c",
-            "value": " 24.2M/24.2M [00:01&lt;00:00, 23.9MB/s]"
-          }
-        },
-        "dc566a544ff44905851960c89b981976": {
-          "model_module": "@jupyter-widgets/base",
-          "model_name": "LayoutModel",
-          "model_module_version": "1.2.0",
-          "state": {
-            "_model_module": "@jupyter-widgets/base",
-            "_model_module_version": "1.2.0",
-            "_model_name": "LayoutModel",
-            "_view_count": null,
-            "_view_module": "@jupyter-widgets/base",
-            "_view_module_version": "1.2.0",
-            "_view_name": "LayoutView",
-            "align_content": null,
-            "align_items": null,
-            "align_self": null,
-            "border": null,
-            "bottom": null,
-            "display": null,
-            "flex": null,
-            "flex_flow": null,
-            "grid_area": null,
-            "grid_auto_columns": null,
-            "grid_auto_flow": null,
-            "grid_auto_rows": null,
-            "grid_column": null,
-            "grid_gap": null,
-            "grid_row": null,
-            "grid_template_areas": null,
-            "grid_template_columns": null,
-            "grid_template_rows": null,
-            "height": null,
-            "justify_content": null,
-            "justify_items": null,
-            "left": null,
-            "margin": null,
-            "max_height": null,
-            "max_width": null,
-            "min_height": null,
-            "min_width": null,
-            "object_fit": null,
-            "object_position": null,
-            "order": null,
-            "overflow": null,
-            "overflow_x": null,
-            "overflow_y": null,
-            "padding": null,
-            "right": null,
-            "top": null,
-            "visibility": null,
-            "width": null
-          }
-        },
-        "8ae65c1497354cd681868d9b75451cc5": {
-          "model_module": "@jupyter-widgets/base",
-          "model_name": "LayoutModel",
-          "model_module_version": "1.2.0",
-          "state": {
-            "_model_module": "@jupyter-widgets/base",
-            "_model_module_version": "1.2.0",
-            "_model_name": "LayoutModel",
-            "_view_count": null,
-            "_view_module": "@jupyter-widgets/base",
-            "_view_module_version": "1.2.0",
-            "_view_name": "LayoutView",
-            "align_content": null,
-            "align_items": null,
-            "align_self": null,
-            "border": null,
-            "bottom": null,
-            "display": null,
-            "flex": null,
-            "flex_flow": null,
-            "grid_area": null,
-            "grid_auto_columns": null,
-            "grid_auto_flow": null,
-            "grid_auto_rows": null,
-            "grid_column": null,
-            "grid_gap": null,
-            "grid_row": null,
-            "grid_template_areas": null,
-            "grid_template_columns": null,
-            "grid_template_rows": null,
-            "height": null,
-            "justify_content": null,
-            "justify_items": null,
-            "left": null,
-            "margin": null,
-            "max_height": null,
-            "max_width": null,
-            "min_height": null,
-            "min_width": null,
-            "object_fit": null,
-            "object_position": null,
-            "order": null,
-            "overflow": null,
-            "overflow_x": null,
-            "overflow_y": null,
-            "padding": null,
-            "right": null,
-            "top": null,
-            "visibility": null,
-            "width": null
-          }
-        },
-        "f423de4b526d4cd2862ea41b588285ba": {
-          "model_module": "@jupyter-widgets/controls",
-          "model_name": "DescriptionStyleModel",
-          "model_module_version": "1.5.0",
-          "state": {
-            "_model_module": "@jupyter-widgets/controls",
-            "_model_module_version": "1.5.0",
-            "_model_name": "DescriptionStyleModel",
-            "_view_count": null,
-            "_view_module": "@jupyter-widgets/base",
-            "_view_module_version": "1.2.0",
-            "_view_name": "StyleView",
-            "description_width": ""
-          }
-        },
-        "be871fb3121b4c2992003b3c28aa35cc": {
-          "model_module": "@jupyter-widgets/base",
-          "model_name": "LayoutModel",
-          "model_module_version": "1.2.0",
-          "state": {
-            "_model_module": "@jupyter-widgets/base",
-            "_model_module_version": "1.2.0",
-            "_model_name": "LayoutModel",
-            "_view_count": null,
-            "_view_module": "@jupyter-widgets/base",
-            "_view_module_version": "1.2.0",
-            "_view_name": "LayoutView",
-            "align_content": null,
-            "align_items": null,
-            "align_self": null,
-            "border": null,
-            "bottom": null,
-            "display": null,
-            "flex": null,
-            "flex_flow": null,
-            "grid_area": null,
-            "grid_auto_columns": null,
-            "grid_auto_flow": null,
-            "grid_auto_rows": null,
-            "grid_column": null,
-            "grid_gap": null,
-            "grid_row": null,
-            "grid_template_areas": null,
-            "grid_template_columns": null,
-            "grid_template_rows": null,
-            "height": null,
-            "justify_content": null,
-            "justify_items": null,
-            "left": null,
-            "margin": null,
-            "max_height": null,
-            "max_width": null,
-            "min_height": null,
-            "min_width": null,
-            "object_fit": null,
-            "object_position": null,
-            "order": null,
-            "overflow": null,
-            "overflow_x": null,
-            "overflow_y": null,
-            "padding": null,
-            "right": null,
-            "top": null,
-            "visibility": null,
-            "width": null
-          }
-        },
-        "7182d629e92a4220b6fd259331c0fd8b": {
-          "model_module": "@jupyter-widgets/controls",
-          "model_name": "ProgressStyleModel",
-          "model_module_version": "1.5.0",
-          "state": {
-            "_model_module": "@jupyter-widgets/controls",
-            "_model_module_version": "1.5.0",
-            "_model_name": "ProgressStyleModel",
-            "_view_count": null,
-            "_view_module": "@jupyter-widgets/base",
-            "_view_module_version": "1.2.0",
-            "_view_name": "StyleView",
-            "bar_color": null,
-            "description_width": ""
-          }
-        },
-        "30a713b4719a4df09f8565c3a3f2c545": {
-          "model_module": "@jupyter-widgets/base",
-          "model_name": "LayoutModel",
-          "model_module_version": "1.2.0",
-          "state": {
-            "_model_module": "@jupyter-widgets/base",
-            "_model_module_version": "1.2.0",
-            "_model_name": "LayoutModel",
-            "_view_count": null,
-            "_view_module": "@jupyter-widgets/base",
-            "_view_module_version": "1.2.0",
-            "_view_name": "LayoutView",
-            "align_content": null,
-            "align_items": null,
-            "align_self": null,
-            "border": null,
-            "bottom": null,
-            "display": null,
-            "flex": null,
-            "flex_flow": null,
-            "grid_area": null,
-            "grid_auto_columns": null,
-            "grid_auto_flow": null,
-            "grid_auto_rows": null,
-            "grid_column": null,
-            "grid_gap": null,
-            "grid_row": null,
-            "grid_template_areas": null,
-            "grid_template_columns": null,
-            "grid_template_rows": null,
-            "height": null,
-            "justify_content": null,
-            "justify_items": null,
-            "left": null,
-            "margin": null,
-            "max_height": null,
-            "max_width": null,
-            "min_height": null,
-            "min_width": null,
-            "object_fit": null,
-            "object_position": null,
-            "order": null,
-            "overflow": null,
-            "overflow_x": null,
-            "overflow_y": null,
-            "padding": null,
-            "right": null,
-            "top": null,
-            "visibility": null,
-            "width": null
-          }
-        },
-        "64369a33b7174537b6c2e88c370a5c0c": {
-          "model_module": "@jupyter-widgets/controls",
-          "model_name": "DescriptionStyleModel",
-          "model_module_version": "1.5.0",
-          "state": {
-            "_model_module": "@jupyter-widgets/controls",
-            "_model_module_version": "1.5.0",
-            "_model_name": "DescriptionStyleModel",
-            "_view_count": null,
-            "_view_module": "@jupyter-widgets/base",
-            "_view_module_version": "1.2.0",
-            "_view_name": "StyleView",
-            "description_width": ""
-          }
-        },
-        "228df693b93d4a04b9be3b17e7b8166e": {
-          "model_module": "@jupyter-widgets/controls",
-          "model_name": "HBoxModel",
-          "model_module_version": "1.5.0",
-          "state": {
-            "_dom_classes": [],
-            "_model_module": "@jupyter-widgets/controls",
-            "_model_module_version": "1.5.0",
-            "_model_name": "HBoxModel",
-            "_view_count": null,
-            "_view_module": "@jupyter-widgets/controls",
-            "_view_module_version": "1.5.0",
-            "_view_name": "HBoxView",
-            "box_style": "",
-            "children": [
-              "IPY_MODEL_faa42a2b1b9b47acb4df9883189df76b",
-              "IPY_MODEL_f5f8ff08bbd648fe9100863c9ac9cd8c",
-              "IPY_MODEL_3944943e30084500b3fadba2dd6a34ec"
-            ],
-            "layout": "IPY_MODEL_6b3ee7587d1b4bcc92389a658fedfc35"
-          }
-        },
-        "faa42a2b1b9b47acb4df9883189df76b": {
-          "model_module": "@jupyter-widgets/controls",
-          "model_name": "HTMLModel",
-          "model_module_version": "1.5.0",
-          "state": {
-            "_dom_classes": [],
-            "_model_module": "@jupyter-widgets/controls",
-            "_model_module_version": "1.5.0",
-            "_model_name": "HTMLModel",
-            "_view_count": null,
-            "_view_module": "@jupyter-widgets/controls",
-            "_view_module_version": "1.5.0",
-            "_view_name": "HTMLView",
-            "description": "",
-            "description_tooltip": null,
-            "layout": "IPY_MODEL_ba0c59fc6a15428298562bd209fd0171",
-            "placeholder": "​",
-            "style": "IPY_MODEL_33e0b7dbd3fb400d99c7cf933f387827",
-            "value": "Generating train split: 100%"
-          }
-        },
-        "f5f8ff08bbd648fe9100863c9ac9cd8c": {
-          "model_module": "@jupyter-widgets/controls",
-          "model_name": "FloatProgressModel",
-          "model_module_version": "1.5.0",
-          "state": {
-            "_dom_classes": [],
-            "_model_module": "@jupyter-widgets/controls",
-            "_model_module_version": "1.5.0",
-            "_model_name": "FloatProgressModel",
-            "_view_count": null,
-            "_view_module": "@jupyter-widgets/controls",
-            "_view_module_version": "1.5.0",
-            "_view_name": "ProgressView",
-            "bar_style": "success",
-            "description": "",
-            "description_tooltip": null,
-            "layout": "IPY_MODEL_8a74db6c9719439aa6d9df5b5f647283",
-            "max": 52002,
-            "min": 0,
-            "orientation": "horizontal",
-            "style": "IPY_MODEL_758b1eaaa7d7485f9c64848c32a68833",
-            "value": 52002
-          }
-        },
-        "3944943e30084500b3fadba2dd6a34ec": {
-          "model_module": "@jupyter-widgets/controls",
-          "model_name": "HTMLModel",
-          "model_module_version": "1.5.0",
-          "state": {
-            "_dom_classes": [],
-            "_model_module": "@jupyter-widgets/controls",
-            "_model_module_version": "1.5.0",
-            "_model_name": "HTMLModel",
-            "_view_count": null,
-            "_view_module": "@jupyter-widgets/controls",
-            "_view_module_version": "1.5.0",
-            "_view_name": "HTMLView",
-            "description": "",
-            "description_tooltip": null,
-            "layout": "IPY_MODEL_e7a2e73fdbb641d4b9db4eb5654272ff",
-            "placeholder": "​",
-            "style": "IPY_MODEL_ad94c12b683f46859a3954059d4037f3",
-            "value": " 52002/52002 [00:00&lt;00:00, 121135.57 examples/s]"
-          }
-        },
-        "6b3ee7587d1b4bcc92389a658fedfc35": {
-          "model_module": "@jupyter-widgets/base",
-          "model_name": "LayoutModel",
-          "model_module_version": "1.2.0",
-          "state": {
-            "_model_module": "@jupyter-widgets/base",
-            "_model_module_version": "1.2.0",
-            "_model_name": "LayoutModel",
-            "_view_count": null,
-            "_view_module": "@jupyter-widgets/base",
-            "_view_module_version": "1.2.0",
-            "_view_name": "LayoutView",
-            "align_content": null,
-            "align_items": null,
-            "align_self": null,
-            "border": null,
-            "bottom": null,
-            "display": null,
-            "flex": null,
-            "flex_flow": null,
-            "grid_area": null,
-            "grid_auto_columns": null,
-            "grid_auto_flow": null,
-            "grid_auto_rows": null,
-            "grid_column": null,
-            "grid_gap": null,
-            "grid_row": null,
-            "grid_template_areas": null,
-            "grid_template_columns": null,
-            "grid_template_rows": null,
-            "height": null,
-            "justify_content": null,
-            "justify_items": null,
-            "left": null,
-            "margin": null,
-            "max_height": null,
-            "max_width": null,
-            "min_height": null,
-            "min_width": null,
-            "object_fit": null,
-            "object_position": null,
-            "order": null,
-            "overflow": null,
-            "overflow_x": null,
-            "overflow_y": null,
-            "padding": null,
-            "right": null,
-            "top": null,
-            "visibility": null,
-            "width": null
-          }
-        },
-        "ba0c59fc6a15428298562bd209fd0171": {
-          "model_module": "@jupyter-widgets/base",
-          "model_name": "LayoutModel",
-          "model_module_version": "1.2.0",
-          "state": {
-            "_model_module": "@jupyter-widgets/base",
-            "_model_module_version": "1.2.0",
-            "_model_name": "LayoutModel",
-            "_view_count": null,
-            "_view_module": "@jupyter-widgets/base",
-            "_view_module_version": "1.2.0",
-            "_view_name": "LayoutView",
-            "align_content": null,
-            "align_items": null,
-            "align_self": null,
-            "border": null,
-            "bottom": null,
-            "display": null,
-            "flex": null,
-            "flex_flow": null,
-            "grid_area": null,
-            "grid_auto_columns": null,
-            "grid_auto_flow": null,
-            "grid_auto_rows": null,
-            "grid_column": null,
-            "grid_gap": null,
-            "grid_row": null,
-            "grid_template_areas": null,
-            "grid_template_columns": null,
-            "grid_template_rows": null,
-            "height": null,
-            "justify_content": null,
-            "justify_items": null,
-            "left": null,
-            "margin": null,
-            "max_height": null,
-            "max_width": null,
-            "min_height": null,
-            "min_width": null,
-            "object_fit": null,
-            "object_position": null,
-            "order": null,
-            "overflow": null,
-            "overflow_x": null,
-            "overflow_y": null,
-            "padding": null,
-            "right": null,
-            "top": null,
-            "visibility": null,
-            "width": null
-          }
-        },
-        "33e0b7dbd3fb400d99c7cf933f387827": {
-          "model_module": "@jupyter-widgets/controls",
-          "model_name": "DescriptionStyleModel",
-          "model_module_version": "1.5.0",
-          "state": {
-            "_model_module": "@jupyter-widgets/controls",
-            "_model_module_version": "1.5.0",
-            "_model_name": "DescriptionStyleModel",
-            "_view_count": null,
-            "_view_module": "@jupyter-widgets/base",
-            "_view_module_version": "1.2.0",
-            "_view_name": "StyleView",
-            "description_width": ""
-          }
-        },
-        "8a74db6c9719439aa6d9df5b5f647283": {
-          "model_module": "@jupyter-widgets/base",
-          "model_name": "LayoutModel",
-          "model_module_version": "1.2.0",
-          "state": {
-            "_model_module": "@jupyter-widgets/base",
-            "_model_module_version": "1.2.0",
-            "_model_name": "LayoutModel",
-            "_view_count": null,
-            "_view_module": "@jupyter-widgets/base",
-            "_view_module_version": "1.2.0",
-            "_view_name": "LayoutView",
-            "align_content": null,
-            "align_items": null,
-            "align_self": null,
-            "border": null,
-            "bottom": null,
-            "display": null,
-            "flex": null,
-            "flex_flow": null,
-            "grid_area": null,
-            "grid_auto_columns": null,
-            "grid_auto_flow": null,
-            "grid_auto_rows": null,
-            "grid_column": null,
-            "grid_gap": null,
-            "grid_row": null,
-            "grid_template_areas": null,
-            "grid_template_columns": null,
-            "grid_template_rows": null,
-            "height": null,
-            "justify_content": null,
-            "justify_items": null,
-            "left": null,
-            "margin": null,
-            "max_height": null,
-            "max_width": null,
-            "min_height": null,
-            "min_width": null,
-            "object_fit": null,
-            "object_position": null,
-            "order": null,
-            "overflow": null,
-            "overflow_x": null,
-            "overflow_y": null,
-            "padding": null,
-            "right": null,
-            "top": null,
-            "visibility": null,
-            "width": null
-          }
-        },
-        "758b1eaaa7d7485f9c64848c32a68833": {
-          "model_module": "@jupyter-widgets/controls",
-          "model_name": "ProgressStyleModel",
-          "model_module_version": "1.5.0",
-          "state": {
-            "_model_module": "@jupyter-widgets/controls",
-            "_model_module_version": "1.5.0",
-            "_model_name": "ProgressStyleModel",
-            "_view_count": null,
-            "_view_module": "@jupyter-widgets/base",
-            "_view_module_version": "1.2.0",
-            "_view_name": "StyleView",
-            "bar_color": null,
-            "description_width": ""
-          }
-        },
-        "e7a2e73fdbb641d4b9db4eb5654272ff": {
-          "model_module": "@jupyter-widgets/base",
-          "model_name": "LayoutModel",
-          "model_module_version": "1.2.0",
-          "state": {
-            "_model_module": "@jupyter-widgets/base",
-            "_model_module_version": "1.2.0",
-            "_model_name": "LayoutModel",
-            "_view_count": null,
-            "_view_module": "@jupyter-widgets/base",
-            "_view_module_version": "1.2.0",
-            "_view_name": "LayoutView",
-            "align_content": null,
-            "align_items": null,
-            "align_self": null,
-            "border": null,
-            "bottom": null,
-            "display": null,
-            "flex": null,
-            "flex_flow": null,
-            "grid_area": null,
-            "grid_auto_columns": null,
-            "grid_auto_flow": null,
-            "grid_auto_rows": null,
-            "grid_column": null,
-            "grid_gap": null,
-            "grid_row": null,
-            "grid_template_areas": null,
-            "grid_template_columns": null,
-            "grid_template_rows": null,
-            "height": null,
-            "justify_content": null,
-            "justify_items": null,
-            "left": null,
-            "margin": null,
-            "max_height": null,
-            "max_width": null,
-            "min_height": null,
-            "min_width": null,
-            "object_fit": null,
-            "object_position": null,
-            "order": null,
-            "overflow": null,
-            "overflow_x": null,
-            "overflow_y": null,
-            "padding": null,
-            "right": null,
-            "top": null,
-            "visibility": null,
-            "width": null
-          }
-        },
-        "ad94c12b683f46859a3954059d4037f3": {
-          "model_module": "@jupyter-widgets/controls",
-          "model_name": "DescriptionStyleModel",
-          "model_module_version": "1.5.0",
-          "state": {
-            "_model_module": "@jupyter-widgets/controls",
-            "_model_module_version": "1.5.0",
-            "_model_name": "DescriptionStyleModel",
-            "_view_count": null,
-            "_view_module": "@jupyter-widgets/base",
-            "_view_module_version": "1.2.0",
-            "_view_name": "StyleView",
-            "description_width": ""
-          }
-        }
-      }
     }
   },
   "nbformat": 4,
